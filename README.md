--- conflicted
+++ resolved
@@ -17,9 +17,6 @@
 # Results
 
 - [Toy Dataset](results/toy/)
-<<<<<<< HEAD
-- …...
-=======
 
   Some Sample Result, you can refer to the [results/toy/](results/toy/) folder for **details**.
 
@@ -38,7 +35,6 @@
   ​
 
   ​
->>>>>>> 30ac51d7
 
 # Acknowledge
 
